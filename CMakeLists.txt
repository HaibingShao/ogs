--- conflicted
+++ resolved
@@ -8,46 +8,10 @@
 # Project name
 project( OGS-6 )
 
-<<<<<<< HEAD
-# Set cmake module path
-SET(CMAKE_MODULE_PATH ${CMAKE_MODULE_PATH}
-  "${CMAKE_SOURCE_DIR}/scripts/cmake/cmake"
-  "${CMAKE_SOURCE_DIR}/scripts/cmake")
-
-INCLUDE(GetCompilerInfoString)
-
-# Finds
-FIND_PACKAGE(OpenMP)
-IF(OPENMP_FOUND)
-	SET(CMAKE_C_FLAGS "${CMAKE_C_FLAGS} ${OpenMP_C_FLAGS}")
-	SET(CMAKE_CXX_FLAGS "${CMAKE_CXX_FLAGS} ${OpenMP_CXX_FLAGS}")
-ENDIF()
-
-### For GNU C/CXX
-IF(CMAKE_COMPILER_IS_GNUCXX OR CMAKE_COMPILER_IS_GNUCC)
-		get_gcc_version(GCC_VERSION)
-        IF( NOT CMAKE_BUILD_TYPE STREQUAL "Debug" )
-                MESSAGE(STATUS "Set GCC release flags")
-				IF(APPLE AND GCC_VERSION VERSION_LESS "4.3" AND NOT "${CMAKE_GENERATOR}" STREQUAL "Xcode" )
-					# -march=native does not work here when on normal gcc compiler
-					# see http://gcc.gnu.org/bugzilla/show_bug.cgi?id=33144
-					SET(CMAKE_CXX_FLAGS "-O3 -mtune=native -msse4.2 -DNDEBUG")
-				ELSE()
-                	SET(CMAKE_CXX_FLAGS "${CMAKE_CXX_FLAGS} -O3 -march=native -mtune=native -msse4.2 -DNDEBUG")
-				ENDIF()
-        ENDIF()
-        # -g
-        SET(CMAKE_CXX_FLAGS "${CMAKE_CXX_FLAGS} -Wno-deprecated -Wall -Wextra -fno-nonansi-builtins")
-        ADD_DEFINITIONS(
-                -DGCC
-        )
-ENDIF(CMAKE_COMPILER_IS_GNUCXX OR CMAKE_COMPILER_IS_GNUCC)
-=======
 ### CMake includes ###
 INCLUDE(scripts/cmake/CMakeSetup.cmake)
 INCLUDE(scripts/cmake/CompilerSetup.cmake)
 INCLUDE(scripts/cmake/Find.cmake)
->>>>>>> b250b7a3
 
 ###############
 ### Options ###
