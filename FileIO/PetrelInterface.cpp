--- conflicted
+++ resolved
@@ -1,5 +1,4 @@
 /**
-<<<<<<< HEAD
  * \file
  * \author Thomas Fischer
  * \date   2010-02-16
@@ -11,17 +10,9 @@
  *              See accompanying file LICENSE.txt or
  *              http://www.opengeosys.org/project/license
  *
-=======
- * @copyright
- * Copyright (c) 2013, OpenGeoSys Community (http://www.opengeosys.net)
- *            Distributed under a Modified BSD License.
- *              See accompanying file LICENSE.txt or
- *              http://www.opengeosys.org/LICENSE.txt
- *
  * @file PetrelInterface.cpp
  * @date 2010-02-16
  * @author Thomas Fischer
->>>>>>> 7499ce3b
  */
 
 #include <fstream>
