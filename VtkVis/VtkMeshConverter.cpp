--- conflicted
+++ resolved
@@ -18,6 +18,8 @@
 #include <vtkCell.h>
 #include <vtkCellData.h>
 #include <vtkUnstructuredGrid.h>
+
+#include <QTime>
 
 MeshLib::CFEMesh* VtkMeshConverter::convertImgToMesh(vtkImageData* img,
                                                      const std::pair<double,double> &origin,
@@ -96,6 +98,8 @@
 			}
 		}
 
+		QTime myTimer0;
+		myTimer0.start();
 	// set mesh elements
 	for (size_t i = 0; i < imgWidth; i++)
 		for (size_t j = 0; j < imgHeight; j++)
@@ -121,6 +125,7 @@
 			}
 		}
 
+		std::cout << myTimer0.elapsed() << " ms" << std::endl;
 	mesh->ConstructGrid();
 	delete [] pixVal;
 	delete [] visNodes;
@@ -130,8 +135,7 @@
 
 MeshLib::CElem* VtkMeshConverter::createElement(MshElemType::type t, int mat, size_t node1, size_t node2, size_t node3, size_t node4)
 {
-<<<<<<< HEAD
-	MeshLib::CElem* elem(new MeshLib::CElem());
+	MeshLib::CElem* elem(new MeshLib::CElem);
 	elem->setElementProperties(t);
 	elem->SetNodeIndex(0, node1);
 	elem->SetNodeIndex(1, node2);
@@ -141,26 +145,13 @@
 	elem->SetPatchIndex(mat);
 	elem->InitializeMembers();
 	return elem;
-=======
-//	MeshLib::CElem* elem(new MeshLib::CElem);
-////	const size_t nNodes = (t == MshElemType::QUAD) ? 4 : 3;
-//	elem->setElementProperties(t);
-//	elem->SetNodeIndex(0, node1);
-//	elem->SetNodeIndex(1, node2);
-//	elem->SetNodeIndex(2, node3);
-//	if (t ==  MshElemType::QUAD)
-//		elem->SetNodeIndex(3, node4);
-//	elem->SetPatchIndex(mat);
-//	elem->InitializeMembers();
-//	return elem;
-
+/*
 	if (t == MshElemType::QUAD) {
 		return new MeshLib::CElem (t, node1, node2, node3, node4, mat);
 	} else {
 		return new MeshLib::CElem (t, node1, node2, node3, mat);
 	}
-
->>>>>>> 13c8a195
+*/
 }
 
 MeshLib::CFEMesh* VtkMeshConverter::convertUnstructuredGrid(vtkUnstructuredGrid* grid)
